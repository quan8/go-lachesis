BUILD_TAGS?=lachesis
export DOCKER?=docker
export GLIDE?=glide
export GO?=go
export GREP?=grep
export PROTOC?=protoc
export RM?=rm
export SED?=sed
export SH?=sh
export XARGS?=xargs

SUBDIRS := src/.
TARGETS := build proto clean
SUBDIR_TARGETS := $(foreach t,$(TARGETS),$(addsuffix $t,$(SUBDIRS)))

# vendor uses Glide to install all the Go dependencies in vendor/
vendor:
	$(GLIDE) install

# install compiles and places the binary in GOPATH/bin
install:
	$(GO) install --ldflags '-extldflags "-static"' \
		--ldflags "-X github.com/Fantom-foundation/go-lachesis/src/version.GitCommit=`git rev-parse HEAD`" \
		./cmd/lachesis
	$(GO) install --ldflags '-extldflags "-static"' \
		--ldflags "-X github.com/Fantom-foundation/go-lachesis/src/version.GitCommit=`git rev-parse HEAD`" \
		./cmd/network

# build compiles and places the binary in /build
build:
	CGO_ENABLED=0 $(GO) build \
		--ldflags "-X github.com/Fantom-foundation/go-lachesis/src/version.GitCommit=`git rev-parse HEAD`" \
		-o build/lachesis ./cmd/lachesis/main.go
	CGO_ENABLED=0 $(GO) build \
		--ldflags "-X github.com/Fantom-foundation/go-lachesis/src/version.GitCommit=`git rev-parse HEAD`" \
		-o build/network ./cmd/network/

# dist builds binaries for all platforms and packages them for distribution
dist:
	@BUILD_TAGS='$(BUILD_TAGS)' $(SH) -c "'$(CURDIR)/scripts/dist.sh'"

test:
<<<<<<< HEAD
	glide novendor | grep -v -e "^\.$$" | GOCACHE=off xargs go test -tags test -race -timeout 180s
=======
	$(GLIDE) novendor | $(GREP) -v -e "^\.$$" | GOCACHE=off $(XARGS) $(GO) test -race -timeout 180s
>>>>>>> bab8432c

# clean up and generate protobuf files
proto: clean

clean:
	$(RM) -rf vendor

.PHONY: $(TARGETS) $(SUBDIR_TARGETS) vendor install dist test

# static pattern rule, expands into:
# all clean : % : foo/.% bar/.%
$(TARGETS) : % : $(addsuffix %,$(SUBDIRS))

# here, for foo/.all:
#   $(@D) is foo
#   $(@F) is .all, with leading period
#   $(@F:.%=%) is just all
$(SUBDIR_TARGETS) :
	@$(MAKE) -C $(@D) $(@F:.%=%)<|MERGE_RESOLUTION|>--- conflicted
+++ resolved
@@ -40,11 +40,7 @@
 	@BUILD_TAGS='$(BUILD_TAGS)' $(SH) -c "'$(CURDIR)/scripts/dist.sh'"
 
 test:
-<<<<<<< HEAD
-	glide novendor | grep -v -e "^\.$$" | GOCACHE=off xargs go test -tags test -race -timeout 180s
-=======
-	$(GLIDE) novendor | $(GREP) -v -e "^\.$$" | GOCACHE=off $(XARGS) $(GO) test -race -timeout 180s
->>>>>>> bab8432c
+	$(GLIDE) novendor | $(GREP) -v -e "^\.$$" | GOCACHE=off $(XARGS) $(GO) test -tags test -race -timeout 180s
 
 # clean up and generate protobuf files
 proto: clean
