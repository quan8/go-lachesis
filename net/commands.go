--- conflicted
+++ resolved
@@ -17,18 +17,9 @@
 
 import "bitbucket.org/mosaicnet/babble/hashgraph"
 
-<<<<<<< HEAD
 type SyncRequest struct {
 	From  string
-	Known map[string]int
-=======
-type KnownRequest struct {
-	From string
-}
-
-type KnownResponse struct {
-	Known map[int]int //[id] => count
->>>>>>> 88ac32b4
+	Known map[int]int
 }
 
 type SyncResponse struct {
