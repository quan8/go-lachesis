package tester

import (
	"fmt"
	"math/rand"
	"strings"
	"time"

	_ "os"
	_ "sync"

	"github.com/andrecronje/lachesis/src/peers"
	"github.com/andrecronje/lachesis/src/proxy/lachesis"
)

func PingNodesN(participants []*peers.Peer, p peers.PubKeyPeers, n uint64, serviceAddress string) {
	fmt.Println("PingNodesN::participants: ", participants)
	fmt.Println("PingNodesN::p: ", p)
	for iteration := uint64(0); iteration < n; iteration++ {
		participant := participants[rand.Intn(len(participants))]
		node := p[participant.PubKeyHex]

		_, err := transact(*participant, node.ID, serviceAddress)

		if err != nil {
			fmt.Printf("error:\t\t\t%s\n", err.Error())
			fmt.Printf("Failed to ping:\t\t\t%s (id=%d)\n", participant.NetAddr, node)
			fmt.Printf("Failed to send transaction:\t%d\n\n", iteration)
		} /*else {
			fmt.Printf("Pinged:\t\t\t%s (id=%d)\n", participant.NetAddr, node)
			fmt.Printf("Last transaction sent:\t%d\n\n", iteration)
		}*/
	}

	fmt.Println("Pinging stopped")
}

func transact(target peers.Peer, nodeId int, proxyAddress string) (string, error) {
	addr := fmt.Sprintf("%s:%d", strings.Split(target.NetAddr, ":")[0], 9000)
	proxy := lachesis.NewSocketLachesisProxyClientWebsocket(addr, 10*time.Second)

<<<<<<< HEAD
	err := proxy.SubmitTx([]byte("oh hai"))
=======
	// Ethereum txns are ~108 bytes. Bitcoin txns are ~250 bytes. We'll assume
	// our txns are ~120 bytes in size
	var msg [120]byte
	for i := 0; i < 100; i++ {
		// Send 10 txns to the server.
		_, err := proxy.SubmitTx(msg[:])
		if err != nil {
			return "", err
		}
	}
>>>>>>> 4cae18f1
	// fmt.Println("Submitted tx, ack=", ack)  # `ack` is now `_`

	proxy.Close()
	return "", nil
}<|MERGE_RESOLUTION|>--- conflicted
+++ resolved
@@ -39,20 +39,16 @@
 	addr := fmt.Sprintf("%s:%d", strings.Split(target.NetAddr, ":")[0], 9000)
 	proxy := lachesis.NewSocketLachesisProxyClientWebsocket(addr, 10*time.Second)
 
-<<<<<<< HEAD
-	err := proxy.SubmitTx([]byte("oh hai"))
-=======
 	// Ethereum txns are ~108 bytes. Bitcoin txns are ~250 bytes. We'll assume
 	// our txns are ~120 bytes in size
 	var msg [120]byte
 	for i := 0; i < 100; i++ {
 		// Send 10 txns to the server.
-		_, err := proxy.SubmitTx(msg[:])
+		err := proxy.SubmitTx(msg[:])
 		if err != nil {
 			return "", err
 		}
 	}
->>>>>>> 4cae18f1
 	// fmt.Println("Submitted tx, ack=", ack)  # `ack` is now `_`
 
 	proxy.Close()
