#!/bin/bash

set -eux

N=${1:-4}
MPWD=$(pwd)

docker network create \
  --driver=bridge \
  --subnet=172.77.0.0/16 \
  --ip-range=172.77.5.0/24 \
  --gateway=172.77.5.254 \
  lachesisnet

for i in $(seq 1 $N)
do
    docker run -d --name=client$i --net=lachesisnet --ip=172.77.5.$(($N+$i)) -it andrecronje/dummy:0.3.0 \
    --name="client $i" \
    --client-listen="172.77.5.$(($N+$i)):1339" \
    --proxy-connect="172.77.5.$i:1338" \
    --discard \
    --log="debug" 
done

for i in $(seq 1 $N)
do
<<<<<<< HEAD
    docker create --name=node$i --net=lachesisnet --ip=172.77.5.$i andrecronje/lachesis:0.3.0 run \
=======
    docker create --name=node$i --net=babblenet --ip=172.77.5.$i mosaicnetworks/babble:0.3.0 run \
>>>>>>> 039bb941
    --cache-size=50000 \
    --timeout=200ms \
    --heartbeat=10ms \
    --listen="172.77.5.$i:1337" \
    --proxy-listen="172.77.5.$i:1338" \
    --client-connect="172.77.5.$(($N+$i)):1339" \
    --service-listen="172.77.5.$i:80" \
<<<<<<< HEAD
    --sync-limit=1000
    docker cp $MPWD/conf/node$i node$i:/.lachesis
=======
    --sync-limit=1000 \
    --store \
    --log="debug"

    docker cp $MPWD/conf/node$i node$i:/.babble
>>>>>>> 039bb941
    docker start node$i
done<|MERGE_RESOLUTION|>--- conflicted
+++ resolved
@@ -19,16 +19,12 @@
     --client-listen="172.77.5.$(($N+$i)):1339" \
     --proxy-connect="172.77.5.$i:1338" \
     --discard \
-    --log="debug" 
+    --log="debug"
 done
 
 for i in $(seq 1 $N)
 do
-<<<<<<< HEAD
     docker create --name=node$i --net=lachesisnet --ip=172.77.5.$i andrecronje/lachesis:0.3.0 run \
-=======
-    docker create --name=node$i --net=babblenet --ip=172.77.5.$i mosaicnetworks/babble:0.3.0 run \
->>>>>>> 039bb941
     --cache-size=50000 \
     --timeout=200ms \
     --heartbeat=10ms \
@@ -36,15 +32,10 @@
     --proxy-listen="172.77.5.$i:1338" \
     --client-connect="172.77.5.$(($N+$i)):1339" \
     --service-listen="172.77.5.$i:80" \
-<<<<<<< HEAD
-    --sync-limit=1000
-    docker cp $MPWD/conf/node$i node$i:/.lachesis
-=======
     --sync-limit=1000 \
     --store \
     --log="debug"
 
-    docker cp $MPWD/conf/node$i node$i:/.babble
->>>>>>> 039bb941
+    docker cp $MPWD/conf/node$i node$i:/.lachesis
     docker start node$i
 done