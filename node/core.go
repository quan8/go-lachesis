--- conflicted
+++ resolved
@@ -212,11 +212,7 @@
 	return unknown, nil
 }
 
-<<<<<<< HEAD
-func (c *Core) Sync(unknownEvents [][]hg.WireEvent) error {
-=======
-func (c *Core) Sync(unknownEvents []poset.WireEvent) error {
->>>>>>> c26e3d04
+func (c *Core) Sync(unknownEvents [][]poset.WireEvent) error {
 
 	c.logger.WithFields(logrus.Fields{
 		"unknown_events":       len(unknownEvents),
@@ -224,23 +220,13 @@
 		"block_signature_pool": len(c.blockSignaturePool),
 	}).Debug("Sync")
 
-<<<<<<< HEAD
 	otherHeads := []string{}
-=======
-	otherHead := ""
-	//add unknown events
-	for k, we := range unknownEvents {
-		ev, err := c.poset.ReadWireInfo(we)
-		if err != nil {
-			c.logger.WithField("WireEvent", we).Errorf("ReadingWireInfo")
-			return err
->>>>>>> c26e3d04
 
 	//for each node add to unknown events
 	for i, ue := range unknownEvents {
 		//add unknown events
 		for k, we := range ue {
-			ev, err := c.hg.ReadWireInfo(we)
+			ev, err := c.poset.ReadWireInfo(we)
 			if err != nil {
 				c.logger.WithField("WireEvent", we).Errorf("ReadingWireInfo")
 				return err
