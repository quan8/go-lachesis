package poset

import (
	"fmt"
	"os"
	"strconv"

	cm "github.com/Fantom-foundation/go-lachesis/src/common"
	"github.com/Fantom-foundation/go-lachesis/src/peers"
	"github.com/dgraph-io/badger"
	"github.com/golang/protobuf/proto"
)

const (
	participantPrefix   = "participant"
	rootSuffix          = "root"
	roundCreatedPrefix  = "roundCreated"
	roundReceivedPrefix = "roundReceived"
	topoPrefix          = "topo"
	blockPrefix         = "block"
	framePrefix         = "frame"
)

type BadgerStore struct {
	participants *peers.Peers
	inmemStore   *InmemStore
	db           *badger.DB
	path         string
	needBoostrap bool
}

//NewBadgerStore creates a brand new Store with a new database
func NewBadgerStore(participants *peers.Peers, cacheSize int, path string) (*BadgerStore, error) {
	inmemStore := NewInmemStore(participants, cacheSize)
	opts := badger.DefaultOptions
	opts.Dir = path
	opts.ValueDir = path
	opts.SyncWrites = false
	handle, err := badger.Open(opts)
	if err != nil {
		return nil, err
	}
	store := &BadgerStore{
		participants: participants,
		inmemStore:   inmemStore,
		db:           handle,
		path:         path,
	}
	if err := store.dbSetParticipants(participants); err != nil {
		return nil, err
	}
	if err := store.dbSetRoots(inmemStore.rootsByParticipant); err != nil {
		return nil, err
	}
	if err := store.dbSetRootEvents(inmemStore.rootsByParticipant); err != nil {
		return nil, err
	}
	return store, nil
}

//LoadBadgerStore creates a Store from an existing database
func LoadBadgerStore(cacheSize int, path string) (*BadgerStore, error) {

	if _, err := os.Stat(path); err != nil {
		return nil, err
	}

	opts := badger.DefaultOptions
	opts.Dir = path
	opts.ValueDir = path
	opts.SyncWrites = false
	handle, err := badger.Open(opts)
	if err != nil {
		return nil, err
	}
	store := &BadgerStore{
		db:           handle,
		path:         path,
		needBoostrap: true,
	}

	participants, err := store.dbGetParticipants()
	if err != nil {
		return nil, err
	}

	inmemStore := NewInmemStore(participants, cacheSize)

	//read roots from db and put them in InmemStore
	roots := make(map[string]Root)
	for p := range participants.ByPubKey {
		root, err := store.dbGetRoot(p)
		if err != nil {
			return nil, err
		}
		roots[p] = root
	}

	if err := inmemStore.Reset(roots); err != nil {
		return nil, err
	}

	store.participants = participants
	store.inmemStore = inmemStore

	return store, nil
}

func LoadOrCreateBadgerStore(participants *peers.Peers, cacheSize int, path string) (*BadgerStore, error) {
	store, err := LoadBadgerStore(cacheSize, path)

	if err != nil {
		fmt.Println("Could not load store - creating new")
		store, err = NewBadgerStore(participants, cacheSize, path)

		if err != nil {
			return nil, err
		}
	}

	return store, nil
}

//==============================================================================
//Keys

func topologicalEventKey(index int64) []byte {
	return []byte(fmt.Sprintf("%s_%09d", topoPrefix, index))
}

func participantKey(participant string) []byte {
	return []byte(fmt.Sprintf("%s_%s", participantPrefix, participant))
}

func participantEventKey(participant string, index int64) []byte {
	return []byte(fmt.Sprintf("%s__event_%09d", participant, index))
}

func participantRootKey(participant string) []byte {
	return []byte(fmt.Sprintf("%s_%s", participant, rootSuffix))
}

func roundCreatedKey(index int64) []byte {
	return []byte(fmt.Sprintf("%s_%09d", roundCreatedPrefix, index))
}

func roundReceivedKey(index int64) []byte {
	return []byte(fmt.Sprintf("%s_%09d", roundReceivedPrefix, index))
}
func blockKey(index int64) []byte {
	return []byte(fmt.Sprintf("%s_%09d", blockPrefix, index))
}

func frameKey(index int64) []byte {
	return []byte(fmt.Sprintf("%s_%09d", framePrefix, index))
}

//==============================================================================
//Implement the Store interface

func (s *BadgerStore) CacheSize() int {
	return s.inmemStore.CacheSize()
}

func (s *BadgerStore) Participants() (*peers.Peers, error) {
	return s.participants, nil
}

func (s *BadgerStore) RepertoireByPubKey() map[string]*peers.Peer {
	return s.inmemStore.RepertoireByPubKey()
}

func (s *BadgerStore) RepertoireByID() map[int64]*peers.Peer {
	return s.inmemStore.RepertoireByID()
}
func (s *BadgerStore) RootsBySelfParent() (map[string]Root, error) {
	return s.inmemStore.RootsBySelfParent()
}

func (s *BadgerStore) GetEventBlock(key string) (event Event, err error) {
	//try to get it from cache
	event, err = s.inmemStore.GetEventBlock(key)
	//if not in cache, try to get it from db
	if err != nil {
		event, err = s.dbGetEventBlock(key)
	}
	return event, mapError(err, "Event", key)
}

func (s *BadgerStore) SetEvent(event Event) error {
	//try to add it to the cache
	if err := s.inmemStore.SetEvent(event); err != nil {
		return err
	}
	//try to add it to the db
	return s.dbSetEvents([]Event{event})
}

func (s *BadgerStore) ParticipantEvents(participant string, skip int64) ([]string, error) {
	res, err := s.inmemStore.ParticipantEvents(participant, skip)
	if err != nil {
		res, err = s.dbParticipantEvents(participant, skip)
	}
	return res, err
}

func (s *BadgerStore) ParticipantEvent(participant string, index int64) (string, error) {
	result, err := s.inmemStore.ParticipantEvent(participant, index)
	if err != nil {
		result, err = s.dbParticipantEvent(participant, index)
	}
	return result, mapError(err, "ParticipantEvent", string(participantEventKey(participant, index)))
}

func (s *BadgerStore) LastEventFrom(participant string) (last string, isRoot bool, err error) {
	return s.inmemStore.LastEventFrom(participant)
}

func (s *BadgerStore) LastConsensusEventFrom(participant string) (last string, isRoot bool, err error) {
	return s.inmemStore.LastConsensusEventFrom(participant)
}

func (s *BadgerStore) KnownEvents() map[int64]int64 {
	known := make(map[int64]int64)
	for p, pid := range s.participants.ByPubKey {
		index := int64(-1)
		last, isRoot, err := s.LastEventFrom(p)
		if err == nil {
			if isRoot {
				root, err := s.GetRoot(p)
				if err != nil {
					last = root.SelfParent.Hash
					index = root.SelfParent.Index
				}
			} else {
				lastEvent, err := s.GetEventBlock(last)
				if err == nil {
					index = lastEvent.Index()
				}
			}

		}
		known[pid.ID] = index
	}
	return known
}

func (s *BadgerStore) ConsensusEvents() []string {
	return s.inmemStore.ConsensusEvents()
}

func (s *BadgerStore) ConsensusEventsCount() int64 {
	return s.inmemStore.ConsensusEventsCount()
}

func (s *BadgerStore) AddConsensusEvent(event Event) error {
	return s.inmemStore.AddConsensusEvent(event)
}

func (s *BadgerStore) GetRoundCreated(r int64) (RoundCreated, error) {
	res, err := s.inmemStore.GetRoundCreated(r)
	if err != nil {
		res, err = s.dbGetRoundCreated(r)
	}
	return res, mapError(err, "RoundCreated", string(roundCreatedKey(r)))
}

func (s *BadgerStore) SetRoundCreated(r int64, round RoundCreated) error {
	if err := s.inmemStore.SetRoundCreated(r, round); err != nil {
		return err
	}
	return s.dbSetRoundCreated(r, round)
}

func (s *BadgerStore) GetRoundReceived(r int64) (RoundReceived, error) {
	res, err := s.inmemStore.GetRoundReceived(r)
	if err != nil {
		res, err = s.dbGetRoundReceived(r)
	}
	return res, mapError(err, "RoundReceived", string(roundReceivedKey(r)))
}

func (s *BadgerStore) SetRoundReceived(r int64, round RoundReceived) error {
	if err := s.inmemStore.SetRoundReceived(r, round); err != nil {
		return err
	}
	return s.dbSetRoundReceived(r, round)
}

func (s *BadgerStore) LastRound() int64 {
	return s.inmemStore.LastRound()
}

<<<<<<< HEAD
func (s *BadgerStore) RoundWitnesses(r int64) []string {
	round, err := s.GetRoundCreated(r)
=======
func (s *BadgerStore) RoundClothos(r int64) []string {
	round, err := s.GetRound(r)
>>>>>>> da652829
	if err != nil {
		return []string{}
	}
	return round.Clotho()
}

func (s *BadgerStore) RoundEvents(r int64) int {
	round, err := s.GetRoundCreated(r)
	if err != nil {
		return 0
	}
	return len(round.Message.Events)
}

func (s *BadgerStore) GetRoot(participant string) (Root, error) {
	root, err := s.inmemStore.GetRoot(participant)
	if err != nil {
		root, err = s.dbGetRoot(participant)
	}
	return root, mapError(err, "Root", string(participantRootKey(participant)))
}

func (s *BadgerStore) GetBlock(rr int64) (Block, error) {
	res, err := s.inmemStore.GetBlock(rr)
	if err != nil {
		res, err = s.dbGetBlock(rr)
	}
	return res, mapError(err, "Block", string(blockKey(rr)))
}

func (s *BadgerStore) SetBlock(block Block) error {
	if err := s.inmemStore.SetBlock(block); err != nil {
		return err
	}
	return s.dbSetBlock(block)
}

func (s *BadgerStore) LastBlockIndex() int64 {
	return s.inmemStore.LastBlockIndex()
}

func (s *BadgerStore) GetFrame(rr int64) (Frame, error) {
	res, err := s.inmemStore.GetFrame(rr)
	if err != nil {
		res, err = s.dbGetFrame(rr)
	}
	return res, mapError(err, "Frame", string(frameKey(rr)))
}

func (s *BadgerStore) SetFrame(frame Frame) error {
	if err := s.inmemStore.SetFrame(frame); err != nil {
		return err
	}
	return s.dbSetFrame(frame)
}

func (s *BadgerStore) Reset(roots map[string]Root) error {
	return s.inmemStore.Reset(roots)
}

func (s *BadgerStore) Close() error {
	if err := s.inmemStore.Close(); err != nil {
		return err
	}
	return s.db.Close()
}

func (s *BadgerStore) NeedBoostrap() bool {
	return s.needBoostrap
}

func (s *BadgerStore) StorePath() string {
	return s.path
}

//++++++++++++++++++++++++++++++++++++++++++++++++++++++++++++++++++++++++++++++
//DB Methods

func (s *BadgerStore) dbGetEventBlock(key string) (Event, error) {
	var eventBytes []byte
	err := s.db.View(func(txn *badger.Txn) error {
		item, err := txn.Get([]byte(key))
		if err != nil {
			return err
		}
		err = item.Value(func(val []byte) error {
			eventBytes = val
			return nil
		})
		return err
	})

	if err != nil {
		return Event{}, err
	}

	event := new(Event)
	if err := event.ProtoUnmarshal(eventBytes); err != nil {
		return Event{}, err
	}

	return *event, nil
}

func (s *BadgerStore) dbSetEvents(events []Event) error {
	tx := s.db.NewTransaction(true)
	defer tx.Discard()

	for _, event := range events {
		eventHex := event.Hex()
		val, err := event.ProtoMarshal()
		if err != nil {
			return err
		}
		//check if it already exists
		existent := false
		_, err = tx.Get([]byte(eventHex))
		if err != nil && isDBKeyNotFound(err) {
			existent = true
		}
		//insert [event hash] => [event bytes]
		if err := tx.Set([]byte(eventHex), val); err != nil {
			return err
		}

		if existent {
			//insert [topo_index] => [event hash]
			topoKey := topologicalEventKey(event.Message.TopologicalIndex)
			if err := tx.Set(topoKey, []byte(eventHex)); err != nil {
				return err
			}
			//insert [participant_index] => [event hash]
			peKey := participantEventKey(event.Creator(), event.Index())
			if err := tx.Set(peKey, []byte(eventHex)); err != nil {
				return err
			}
		}
	}
	return tx.Commit(nil)
}

func (s *BadgerStore) dbTopologicalEvents() ([]Event, error) {
	var res []Event
	var evKey string
	t := int64(-1)
	err := s.db.View(func(txn *badger.Txn) error {
		key := topologicalEventKey(t)
		item, errr := txn.Get(key)
		for errr == nil {
			errrr := item.Value(func(v []byte) error {
				evKey = string(v)
				return nil
			})
			if errrr != nil {
				break
			}

			eventItem, err := txn.Get([]byte(evKey))
			if err != nil {
				return err
			}
			err = eventItem.Value(func(eventBytes []byte) error {
				event := new(Event)
				if err := event.ProtoUnmarshal(eventBytes); err != nil {
					return err
				}
				res = append(res, *event)
				return nil
			})
			if err != nil {
				return err
			}

			t++
			key = topologicalEventKey(t)
			item, errr = txn.Get(key)
		}

		if !isDBKeyNotFound(errr) {
			return errr
		}

		return nil
	})

	return res, err
}

func (s *BadgerStore) dbParticipantEvents(participant string, skip int64) ([]string, error) {
	var res []string
	err := s.db.View(func(txn *badger.Txn) error {
		i := skip + 1
		key := participantEventKey(participant, i)
		item, errr := txn.Get(key)
		for errr == nil {
			errrr := item.Value(func(v []byte) error {
				res = append(res, string(v))
				return nil
			})
			if errrr != nil {
				break
			}

			i++
			key = participantEventKey(participant, i)
			item, errr = txn.Get(key)
		}

		if !isDBKeyNotFound(errr) {
			return errr
		}

		return nil
	})
	return res, err
}

func (s *BadgerStore) dbParticipantEvent(participant string, index int64) (string, error) {
	var data []byte
	key := participantEventKey(participant, index)
	err := s.db.View(func(txn *badger.Txn) error {
		item, err := txn.Get(key)
		if err != nil {
			return err
		}
		err = item.Value(func(val []byte) error {
			data = val
			return nil
		})
		return err
	})
	if err != nil {
		return "", err
	}
	return string(data), nil
}

func (s *BadgerStore) dbSetRoots(roots map[string]Root) error {
	tx := s.db.NewTransaction(true)
	defer tx.Discard()
	for participant, root := range roots {
		val, err := root.ProtoMarshal()
		if err != nil {
			return err
		}
		key := participantRootKey(participant)
		//		fmt.Println("Setting root", participant, "->", key)
		//insert [participant_root] => [root bytes]
		if err := tx.Set(key, val); err != nil {
			return err
		}
	}
	return tx.Commit(nil)
}

func (s *BadgerStore) dbSetRootEvents(roots map[string]Root) error {
	for participant, root := range roots {
		var creator []byte
		fmt.Sscanf(participant, "0x%X", &creator)
		flagTable := map[string]int64{root.SelfParent.Hash: 1}
		ft, _ := proto.Marshal(&FlagTableWrapper { Body: flagTable })
		body := EventBody{
			Creator:              creator,/*s.participants.ByPubKey[participant].PubKey,*/
			Index:                root.SelfParent.Index,
			Parents:              []string{"",""},
		}
		event := Event{
			Message: EventMessage {
				Hex: root.SelfParent.Hash,
				CreatorID: root.SelfParent.CreatorID,
				TopologicalIndex: -1,
				Body:      &body,
				FlagTable: ft,
				LamportTimestamp: 0,
				Round:            0,
				RoundReceived:    0 /*RoundNIL*/,
				ClothoProof: []string{root.SelfParent.Hash},
			},
		}
		if err := s.SetEvent(event); err != nil {
			return err
		}
	}
	return nil
}

func (s *BadgerStore) dbGetRoot(participant string) (Root, error) {
	var rootBytes []byte
	key := participantRootKey(participant)
	err := s.db.View(func(txn *badger.Txn) error {
		item, err := txn.Get(key)
		if err != nil {
			return err
		}
		err = item.Value(func(val []byte) error {
			rootBytes = val
			return nil
		})
		return err
	})

	if err != nil {
		return Root{}, err
	}

	root := new(Root)
	if err := root.ProtoUnmarshal(rootBytes); err != nil {
		return Root{}, err
	}

	return *root, nil
}

func (s *BadgerStore) dbGetRoundCreated(index int64) (RoundCreated, error) {
	var roundBytes []byte
	key := roundCreatedKey(index)
	err := s.db.View(func(txn *badger.Txn) error {
		item, err := txn.Get(key)
		if err != nil {
			return err
		}
		err = item.Value(func(val []byte) error {
			roundBytes = val
			return nil
		})
		return err
	})

	if err != nil {
		return *NewRoundCreated(), err
	}

	roundInfo := new(RoundCreated)
	if err := roundInfo.ProtoUnmarshal(roundBytes); err != nil {
		return *NewRoundCreated(), err
	}

	return *roundInfo, nil
}

func (s *BadgerStore) dbSetRoundCreated(index int64, round RoundCreated) error {
	tx := s.db.NewTransaction(true)
	defer tx.Discard()

	key := roundCreatedKey(index)
	val, err := round.ProtoMarshal()
	if err != nil {
		return err
	}

	//insert [round_index] => [round bytes]
	if err := tx.Set(key, val); err != nil {
		return err
	}

	return tx.Commit(nil)
}

func (s *BadgerStore) dbGetRoundReceived(index int64) (RoundReceived, error) {
	var roundBytes []byte
	key := roundReceivedKey(index)
	err := s.db.View(func(txn *badger.Txn) error {
		item, err := txn.Get(key)
		if err != nil {
			return err
		}
		err = item.Value(func(val []byte) error {
			roundBytes = val
			return nil
		})
		return err
	})

	if err != nil {
		return *NewRoundReceived(), err
	}

	roundInfo := new(RoundReceived)
	if err := roundInfo.ProtoUnmarshal(roundBytes); err != nil {
		return *NewRoundReceived(), err
	}

	return *roundInfo, nil
}

func (s *BadgerStore) dbSetRoundReceived(index int64, round RoundReceived) error {
	tx := s.db.NewTransaction(true)
	defer tx.Discard()

	key := roundReceivedKey(index)
	val, err := round.ProtoMarshal()
	if err != nil {
		return err
	}

	//insert [round_index] => [round bytes]
	if err := tx.Set(key, val); err != nil {
		return err
	}

	return tx.Commit(nil)
}

func (s *BadgerStore) dbGetParticipants() (*peers.Peers, error) {
	res := peers.NewPeers()

	err := s.db.View(func(txn *badger.Txn) error {
		it := txn.NewIterator(badger.DefaultIteratorOptions)
		defer it.Close()
		prefix := []byte(participantPrefix)

		for it.Seek(prefix); it.ValidForPrefix(prefix); it.Next() {
			item := it.Item()
			k := string(item.Key())

			pubKey := k[len(participantPrefix)+1:]

			res.AddPeer(peers.NewPeer(pubKey, ""))
		}

		return nil
	})

	return res, err
}

func (s *BadgerStore) dbSetParticipants(participants *peers.Peers) error {
	tx := s.db.NewTransaction(true)
	defer tx.Discard()

	for participant, id := range participants.ByPubKey {
		key := participantKey(participant)
		val := []byte(strconv.FormatInt(id.ID, 10))
		//insert [participant_participant] => [id]
		if err := tx.Set(key, val); err != nil {
			return err
		}
	}
	return tx.Commit(nil)
}

func (s *BadgerStore) dbGetBlock(index int64) (Block, error) {
	var blockBytes []byte
	key := blockKey(index)
	err := s.db.View(func(txn *badger.Txn) error {
		item, err := txn.Get(key)
		if err != nil {
			return err
		}
		err = item.Value(func(val []byte) error {
			blockBytes = val
			return nil
		})
		return err
	})

	if err != nil {
		return Block{}, err
	}

	block := new(Block)
	if err := block.ProtoUnmarshal(blockBytes); err != nil {
		return Block{}, err
	}

	return *block, nil
}

func (s *BadgerStore) dbSetBlock(block Block) error {
	tx := s.db.NewTransaction(true)
	defer tx.Discard()

	key := blockKey(block.Index())
	val, err := block.ProtoMarshal()
	if err != nil {
		return err
	}

	//insert [index] => [block bytes]
	if err := tx.Set(key, val); err != nil {
		return err
	}

	return tx.Commit(nil)
}

func (s *BadgerStore) dbGetFrame(index int64) (Frame, error) {
	var frameBytes []byte
	key := frameKey(index)
	err := s.db.View(func(txn *badger.Txn) error {
		item, err := txn.Get(key)
		if err != nil {
			return err
		}
		err = item.Value(func(val []byte) error {
			frameBytes = val
			return nil
		})
		return err
	})

	if err != nil {
		return Frame{}, err
	}

	frame := new(Frame)
	if err := frame.ProtoUnmarshal(frameBytes); err != nil {
		return Frame{}, err
	}

	return *frame, nil
}

func (s *BadgerStore) dbSetFrame(frame Frame) error {
	tx := s.db.NewTransaction(true)
	defer tx.Discard()

	key := frameKey(frame.Round)
	val, err := frame.ProtoMarshal()
	if err != nil {
		return err
	}

	//insert [index] => [block bytes]
	if err := tx.Set(key, val); err != nil {
		return err
	}

	return tx.Commit(nil)
}

//++++++++++++++++++++++++++++++++++++++++++++++++++++++++++++++++++++++++++++++

func isDBKeyNotFound(err error) bool {
	return err.Error() == badger.ErrKeyNotFound.Error()
}

func mapError(err error, name, key string) error {
	if err != nil {
		if isDBKeyNotFound(err) {
			return cm.NewStoreErr(name, cm.KeyNotFound, key)
		}
	}
	return err
}<|MERGE_RESOLUTION|>--- conflicted
+++ resolved
@@ -29,7 +29,7 @@
 	needBoostrap bool
 }
 
-//NewBadgerStore creates a brand new Store with a new database
+// NewBadgerStore creates a brand new Store with a new database
 func NewBadgerStore(participants *peers.Peers, cacheSize int, path string) (*BadgerStore, error) {
 	inmemStore := NewInmemStore(participants, cacheSize)
 	opts := badger.DefaultOptions
@@ -58,7 +58,7 @@
 	return store, nil
 }
 
-//LoadBadgerStore creates a Store from an existing database
+// LoadBadgerStore creates a Store from an existing database
 func LoadBadgerStore(cacheSize int, path string) (*BadgerStore, error) {
 
 	if _, err := os.Stat(path); err != nil {
@@ -86,7 +86,7 @@
 
 	inmemStore := NewInmemStore(participants, cacheSize)
 
-	//read roots from db and put them in InmemStore
+	// read roots from db and put them in InmemStore
 	roots := make(map[string]Root)
 	for p := range participants.ByPubKey {
 		root, err := store.dbGetRoot(p)
@@ -121,8 +121,8 @@
 	return store, nil
 }
 
-//==============================================================================
-//Keys
+// ==============================================================================
+// Keys
 
 func topologicalEventKey(index int64) []byte {
 	return []byte(fmt.Sprintf("%s_%09d", topoPrefix, index))
@@ -155,8 +155,8 @@
 	return []byte(fmt.Sprintf("%s_%09d", framePrefix, index))
 }
 
-//==============================================================================
-//Implement the Store interface
+// ==============================================================================
+// Implement the Store interface
 
 func (s *BadgerStore) CacheSize() int {
 	return s.inmemStore.CacheSize()
@@ -166,10 +166,12 @@
 	return s.participants, nil
 }
 
+// Get PubKey map of peers
 func (s *BadgerStore) RepertoireByPubKey() map[string]*peers.Peer {
 	return s.inmemStore.RepertoireByPubKey()
 }
 
+// Get ID map of peers
 func (s *BadgerStore) RepertoireByID() map[int64]*peers.Peer {
 	return s.inmemStore.RepertoireByID()
 }
@@ -178,9 +180,9 @@
 }
 
 func (s *BadgerStore) GetEventBlock(key string) (event Event, err error) {
-	//try to get it from cache
+	// try to get it from cache
 	event, err = s.inmemStore.GetEventBlock(key)
-	//if not in cache, try to get it from db
+	// if not in cache, try to get it from db
 	if err != nil {
 		event, err = s.dbGetEventBlock(key)
 	}
@@ -188,11 +190,11 @@
 }
 
 func (s *BadgerStore) SetEvent(event Event) error {
-	//try to add it to the cache
+	// try to add it to the cache
 	if err := s.inmemStore.SetEvent(event); err != nil {
 		return err
 	}
-	//try to add it to the db
+	// try to add it to the db
 	return s.dbSetEvents([]Event{event})
 }
 
@@ -257,6 +259,7 @@
 	return s.inmemStore.AddConsensusEvent(event)
 }
 
+// retrieve created round by id from cache or store
 func (s *BadgerStore) GetRoundCreated(r int64) (RoundCreated, error) {
 	res, err := s.inmemStore.GetRoundCreated(r)
 	if err != nil {
@@ -265,6 +268,7 @@
 	return res, mapError(err, "RoundCreated", string(roundCreatedKey(r)))
 }
 
+// cache and set created round by id
 func (s *BadgerStore) SetRoundCreated(r int64, round RoundCreated) error {
 	if err := s.inmemStore.SetRoundCreated(r, round); err != nil {
 		return err
@@ -272,6 +276,7 @@
 	return s.dbSetRoundCreated(r, round)
 }
 
+// retrieve received round by id from cache or store
 func (s *BadgerStore) GetRoundReceived(r int64) (RoundReceived, error) {
 	res, err := s.inmemStore.GetRoundReceived(r)
 	if err != nil {
@@ -280,6 +285,7 @@
 	return res, mapError(err, "RoundReceived", string(roundReceivedKey(r)))
 }
 
+// cache and set received round by id
 func (s *BadgerStore) SetRoundReceived(r int64, round RoundReceived) error {
 	if err := s.inmemStore.SetRoundReceived(r, round); err != nil {
 		return err
@@ -291,13 +297,8 @@
 	return s.inmemStore.LastRound()
 }
 
-<<<<<<< HEAD
-func (s *BadgerStore) RoundWitnesses(r int64) []string {
+func (s *BadgerStore) RoundClothos(r int64) []string {
 	round, err := s.GetRoundCreated(r)
-=======
-func (s *BadgerStore) RoundClothos(r int64) []string {
-	round, err := s.GetRound(r)
->>>>>>> da652829
 	if err != nil {
 		return []string{}
 	}
@@ -373,8 +374,8 @@
 	return s.path
 }
 
-//++++++++++++++++++++++++++++++++++++++++++++++++++++++++++++++++++++++++++++++
-//DB Methods
+// ++++++++++++++++++++++++++++++++++++++++++++++++++++++++++++++++++++++++++++++
+// DB Methods
 
 func (s *BadgerStore) dbGetEventBlock(key string) (Event, error) {
 	var eventBytes []byte
@@ -412,24 +413,24 @@
 		if err != nil {
 			return err
 		}
-		//check if it already exists
+		// check if it already exists
 		existent := false
 		_, err = tx.Get([]byte(eventHex))
 		if err != nil && isDBKeyNotFound(err) {
 			existent = true
 		}
-		//insert [event hash] => [event bytes]
+		// insert [event hash] => [event bytes]
 		if err := tx.Set([]byte(eventHex), val); err != nil {
 			return err
 		}
 
 		if existent {
-			//insert [topo_index] => [event hash]
+			// insert [topo_index] => [event hash]
 			topoKey := topologicalEventKey(event.Message.TopologicalIndex)
 			if err := tx.Set(topoKey, []byte(eventHex)); err != nil {
 				return err
 			}
-			//insert [participant_index] => [event hash]
+			// insert [participant_index] => [event hash]
 			peKey := participantEventKey(event.Creator(), event.Index())
 			if err := tx.Set(peKey, []byte(eventHex)); err != nil {
 				return err
@@ -544,8 +545,8 @@
 			return err
 		}
 		key := participantRootKey(participant)
-		//		fmt.Println("Setting root", participant, "->", key)
-		//insert [participant_root] => [root bytes]
+		// 		fmt.Println("Setting root", participant, "->", key)
+		// insert [participant_root] => [root bytes]
 		if err := tx.Set(key, val); err != nil {
 			return err
 		}
@@ -558,23 +559,23 @@
 		var creator []byte
 		fmt.Sscanf(participant, "0x%X", &creator)
 		flagTable := map[string]int64{root.SelfParent.Hash: 1}
-		ft, _ := proto.Marshal(&FlagTableWrapper { Body: flagTable })
+		ft, _ := proto.Marshal(&FlagTableWrapper{Body: flagTable})
 		body := EventBody{
-			Creator:              creator,/*s.participants.ByPubKey[participant].PubKey,*/
-			Index:                root.SelfParent.Index,
-			Parents:              []string{"",""},
+			Creator: creator, /*s.participants.ByPubKey[participant].PubKey,*/
+			Index:   root.SelfParent.Index,
+			Parents: []string{"", ""},
 		}
 		event := Event{
-			Message: EventMessage {
-				Hex: root.SelfParent.Hash,
-				CreatorID: root.SelfParent.CreatorID,
+			Message: EventMessage{
+				Hex:              root.SelfParent.Hash,
+				CreatorID:        root.SelfParent.CreatorID,
 				TopologicalIndex: -1,
-				Body:      &body,
-				FlagTable: ft,
+				Body:             &body,
+				FlagTable:        ft,
 				LamportTimestamp: 0,
 				Round:            0,
 				RoundReceived:    0 /*RoundNIL*/,
-				ClothoProof: []string{root.SelfParent.Hash},
+				ClothoProof:      []string{root.SelfParent.Hash},
 			},
 		}
 		if err := s.SetEvent(event); err != nil {
@@ -648,7 +649,7 @@
 		return err
 	}
 
-	//insert [round_index] => [round bytes]
+	// insert [round_index] => [round bytes]
 	if err := tx.Set(key, val); err != nil {
 		return err
 	}
@@ -693,7 +694,7 @@
 		return err
 	}
 
-	//insert [round_index] => [round bytes]
+	// insert [round_index] => [round bytes]
 	if err := tx.Set(key, val); err != nil {
 		return err
 	}
@@ -731,7 +732,7 @@
 	for participant, id := range participants.ByPubKey {
 		key := participantKey(participant)
 		val := []byte(strconv.FormatInt(id.ID, 10))
-		//insert [participant_participant] => [id]
+		// insert [participant_participant] => [id]
 		if err := tx.Set(key, val); err != nil {
 			return err
 		}
@@ -776,7 +777,7 @@
 		return err
 	}
 
-	//insert [index] => [block bytes]
+	// insert [index] => [block bytes]
 	if err := tx.Set(key, val); err != nil {
 		return err
 	}
@@ -821,7 +822,7 @@
 		return err
 	}
 
-	//insert [index] => [block bytes]
+	// insert [index] => [block bytes]
 	if err := tx.Set(key, val); err != nil {
 		return err
 	}
@@ -829,7 +830,7 @@
 	return tx.Commit(nil)
 }
 
-//++++++++++++++++++++++++++++++++++++++++++++++++++++++++++++++++++++++++++++++
+// ++++++++++++++++++++++++++++++++++++++++++++++++++++++++++++++++++++++++++++++
 
 func isDBKeyNotFound(err error) bool {
 	return err.Error() == badger.ErrKeyNotFound.Error()
