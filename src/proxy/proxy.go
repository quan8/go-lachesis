--- conflicted
+++ resolved
@@ -1,12 +1,7 @@
 package proxy
 
 import (
-<<<<<<< HEAD
 	"github.com/andrecronje/lachesis/src/poset"
-	bproxy "github.com/andrecronje/lachesis/src/proxy/lachesis"
-=======
-	"github.com/mosaicnetworks/babble/src/hashgraph"
->>>>>>> 039bb941
 )
 
 type AppProxy interface {
@@ -14,14 +9,4 @@
 	CommitBlock(block poset.Block) ([]byte, error)
 	GetSnapshot(blockIndex int) ([]byte, error)
 	Restore(snapshot []byte) error
-<<<<<<< HEAD
-}
-
-type LachesisProxy interface {
-	CommitCh() chan bproxy.Commit
-	SnapshotRequestCh() chan bproxy.SnapshotRequest
-	RestoreCh() chan bproxy.RestoreRequest
-	SubmitTx(tx []byte) error
-=======
->>>>>>> 039bb941
 }