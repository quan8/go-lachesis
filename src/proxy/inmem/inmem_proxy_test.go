--- conflicted
+++ resolved
@@ -5,14 +5,9 @@
 	"testing"
 	"time"
 
-<<<<<<< HEAD
 	"github.com/andrecronje/lachesis/src/common"
 	"github.com/andrecronje/lachesis/src/poset"
-=======
-	"github.com/mosaicnetworks/babble/src/common"
-	"github.com/mosaicnetworks/babble/src/hashgraph"
 	"github.com/sirupsen/logrus"
->>>>>>> 9eeb2325
 )
 
 type TestProxy struct {
@@ -49,27 +44,7 @@
 		logger:       logger,
 	}
 
-<<<<<<< HEAD
-	commitHandler := func(block poset.Block) ([]byte, error) {
-		logger.Debug("CommitBlock")
-		proxy.transactions = append(proxy.transactions, block.Transactions()...)
-		return []byte("statehash"), nil
-	}
-
-	snapshotHandler := func(blockIndex int) ([]byte, error) {
-		logger.Debug("GetSnapshot")
-		return []byte("snapshot"), nil
-	}
-
-	restoreHandler := func(snapshot []byte) ([]byte, error) {
-		logger.Debug("RestoreSnapshot")
-		return []byte("statehash"), nil
-	}
-
-	proxy.InmemProxy = NewInmemProxy(commitHandler, snapshotHandler, restoreHandler, logger)
-=======
 	proxy.InmemProxy = NewInmemProxy(proxy, logger)
->>>>>>> 9eeb2325
 
 	return proxy
 }
